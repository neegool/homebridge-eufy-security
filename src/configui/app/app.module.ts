import { NgModule } from '@angular/core';
import { BrowserModule } from '@angular/platform-browser';
import { FormsModule } from '@angular/forms';

import { NgbModule } from '@ng-bootstrap/ng-bootstrap';
import { FontAwesomeModule } from '@fortawesome/angular-fontawesome';

import { AppComponent } from './app.component';
import { AppRoutingModule } from './app-routing.module';
import { AccessoryListComponent } from './accessory-list/accessory-list.component';
import { LoginComponent } from './login/login.component';
import { AdvancedConfigOptionsComponent } from './advanced-config-options/advanced-config-options.component';
import { EnableDetailedLoggingComponent } from './config-options/enable-detailed-logging/enable-detailed-logging.component';
import { PollingIntervalMinutesComponent } from './config-options/polling-interval-minutes/polling-interval-minutes.component';
import { LivestreamDurationSecondsComponent } from './config-options/livestream-duration-seconds/livestream-duration-seconds.component';
import { EditCredentialsComponent } from './config-options/edit-credentials/edit-credentials.component';
import { CleanCacheComponent } from './config-options/clean-cache/clean-cache.component';
import { CameraConfigOptionsComponent } from './camera-config-options/camera-config-options.component';
import { IgnoreAccessoryComponent } from './config-options/ignore-accessory/ignore-accessory.component';
import { EnableCameraComponent } from './config-options/enable-camera/enable-camera.component';
import { CameraButtonsComponent } from './config-options/camera-buttons/camera-buttons.component';
import { UnbridgeAccessoryComponent } from './config-options/unbridge-accessory/unbridge-accessory.component';
import { LivestreamCacheComponent } from './config-options/livestream-cache/livestream-cache.component';
import { RtspStreamingComponent } from './config-options/rtsp-streaming/rtsp-streaming.component';
import { EnableAudioComponent } from './config-options/enable-audio/enable-audio.component';
import { EnableSnapshotBehaviourComponent } from './config-options/enable-snapshot-behaviour/enable-snapshot-behaviour.component';
import { ForceRefreshsnapComponent } from './config-options/force-refreshsnap/force-refreshsnap.component';
import { SnapshotHandlingMethodComponent } from './config-options/snapshot-handling-method/snapshot-handling-method.component';
import {
  ImmediateNotificationOnRingComponent,
} from './config-options/immediate-notification-on-ring/immediate-notification-on-ring.component';
import { DelayCameraSnapshotsComponent } from './config-options/delay-camera-snapshots/delay-camera-snapshots.component';
import { PeriodicSnapshotRefreshComponent } from './config-options/periodic-snapshot-refresh/periodic-snapshot-refresh.component';
import { AdvancedVideoconfigComponent } from './config-options/advanced-videoconfig/advanced-videoconfig.component';

import { HashLocationStrategy, LocationStrategy } from '@angular/common';
import { StationConfigOptionsComponent } from './station-config-options/station-config-options.component';
import { GuardModesMappingComponent } from './config-options/guard-modes-mapping/guard-modes-mapping.component';
import { ResetPluginComponent } from './config-options/reset-plugin/reset-plugin.component';
import { ResetConfirmationComponent } from './reset-confirmation/reset-confirmation.component';
import { ManualAlarmModesComponent } from './config-options/manual-alarm-modes/manual-alarm-modes.component';
<<<<<<< HEAD
import { OmitLogFilesComponent } from './config-options/omit-log-files/omit-log-files.component';
=======
import { TalkbackComponent } from './config-options/talkback/talkback.component';
>>>>>>> 416fde61

@NgModule({
  declarations: [
    AppComponent,
    AccessoryListComponent,
    LoginComponent,
    AdvancedConfigOptionsComponent,
    EnableDetailedLoggingComponent,
    PollingIntervalMinutesComponent,
    LivestreamDurationSecondsComponent,
    EditCredentialsComponent,
    CleanCacheComponent,
    CameraConfigOptionsComponent,
    IgnoreAccessoryComponent,
    EnableCameraComponent,
    CameraButtonsComponent,
    UnbridgeAccessoryComponent,
    LivestreamCacheComponent,
    RtspStreamingComponent,
    EnableAudioComponent,
    EnableSnapshotBehaviourComponent,
    ForceRefreshsnapComponent,
    SnapshotHandlingMethodComponent,
    ImmediateNotificationOnRingComponent,
    DelayCameraSnapshotsComponent,
    PeriodicSnapshotRefreshComponent,
    AdvancedVideoconfigComponent,
    StationConfigOptionsComponent,
    GuardModesMappingComponent,
    ResetPluginComponent,
    ResetConfirmationComponent,
    ManualAlarmModesComponent,
<<<<<<< HEAD
    OmitLogFilesComponent,
=======
    TalkbackComponent,
>>>>>>> 416fde61
  ],
  imports: [BrowserModule, FormsModule, NgbModule, AppRoutingModule, FontAwesomeModule],
  providers: [{ provide: LocationStrategy, useClass: HashLocationStrategy }],
  bootstrap: [AppComponent],
})
export class AppModule {}<|MERGE_RESOLUTION|>--- conflicted
+++ resolved
@@ -39,11 +39,8 @@
 import { ResetPluginComponent } from './config-options/reset-plugin/reset-plugin.component';
 import { ResetConfirmationComponent } from './reset-confirmation/reset-confirmation.component';
 import { ManualAlarmModesComponent } from './config-options/manual-alarm-modes/manual-alarm-modes.component';
-<<<<<<< HEAD
 import { OmitLogFilesComponent } from './config-options/omit-log-files/omit-log-files.component';
-=======
 import { TalkbackComponent } from './config-options/talkback/talkback.component';
->>>>>>> 416fde61
 
 @NgModule({
   declarations: [
@@ -76,11 +73,8 @@
     ResetPluginComponent,
     ResetConfirmationComponent,
     ManualAlarmModesComponent,
-<<<<<<< HEAD
     OmitLogFilesComponent,
-=======
     TalkbackComponent,
->>>>>>> 416fde61
   ],
   imports: [BrowserModule, FormsModule, NgbModule, AppRoutingModule, FontAwesomeModule],
   providers: [{ provide: LocationStrategy, useClass: HashLocationStrategy }],
