--- conflicted
+++ resolved
@@ -1,11 +1,7 @@
 {
   "displayName": "Homebridge Eufy Security",
   "name": "homebridge-eufy-security",
-<<<<<<< HEAD
-  "version": "2.2.1",
-=======
   "version": "2.2.2",
->>>>>>> ee021fcb
   "description": "Control Eufy Security from homebridge.",
   "license": "Apache-2.0",
   "repository": {
